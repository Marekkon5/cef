--- conflicted
+++ resolved
@@ -1042,11 +1042,7 @@
     /// calls to [LoadHandler::on_load_error] and/or [LoadHandler::on_load_end].
     fn on_loading_state_change(
         &self,
-<<<<<<< HEAD
-        browser: Browser,
-=======
-        browser: &Browser<C>,
->>>>>>> 1aae2bbc
+        browser: Browser<C>,
         is_loading: bool,
         can_go_back: bool,
         can_go_forward: bool,
@@ -1062,11 +1058,7 @@
     /// called for same page navigations (fragments, history state, etc.) or for
     /// navigations that fail or are canceled before commit. For notification of
     /// overall browser load status use [LoadHandler::on_loading_state_change] instead.
-<<<<<<< HEAD
-    fn on_load_start(&self, browser: Browser, frame: Frame, transition_type: TransitionType) {}
-=======
-    fn on_load_start(&self, browser: &Browser<C>, frame: &Frame<C>, transition_type: TransitionType) {}
->>>>>>> 1aae2bbc
+    fn on_load_start(&self, browser: Browser<C>, frame: Frame<C>, transition_type: TransitionType) {}
     /// Called when the browser is done loading a frame. Call the [Frame::is_main()] function to check if `frame` is the
     /// main frame. Multiple frames may be loading at the same time. Sub-frames may
     /// start or continue loading after the main frame load has ended. This
@@ -1074,11 +1066,7 @@
     /// state, etc.) or for navigations that fail or are canceled before commit.
     /// For notification of overall browser load status use [LoadHandler::on_loading_state_change]
     /// instead.
-<<<<<<< HEAD
-    fn on_load_end(&self, browser: Browser, frame: Frame, http_status_code: i32) {}
-=======
-    fn on_load_end(&self, browser: &Browser<C>, frame: &Frame<C>, http_status_code: i32) {}
->>>>>>> 1aae2bbc
+    fn on_load_end(&self, browser: Browser<C>, frame: Frame<C>, http_status_code: i32) {}
     /// Called when a navigation fails or is canceled. This function may be called
     /// by itself if before commit or in combination with [LoadHandler::on_load_start]/[LoadHandler::on_load_end] if
     /// after commit. `error_code` is the error code number, `error_text` is the
@@ -1086,13 +1074,8 @@
     /// net\base\net_error_list.h for complete descriptions of the error codes.
     fn on_load_error(
         &self,
-<<<<<<< HEAD
-        browser: Browser,
-        frame: Frame,
-=======
-        browser: &Browser<C>,
-        frame: &Frame<C>,
->>>>>>> 1aae2bbc
+        browser: Browser<C>,
+        frame: Frame<C>,
         error_code: ErrorCode,
         error_text: &str,
         failed_url: &str,
@@ -1100,67 +1083,27 @@
     }
 }
 
-<<<<<<< HEAD
-pub(crate) struct LoadHandlerWrapper {
-    delegate: Arc<dyn LoadHandler>
+pub(crate) struct LoadHandlerWrapper<C: Client> {
+    delegate: Arc<dyn LoadHandler<C>>
 }
 
-impl LoadHandlerWrapper {
-    pub(crate) fn new(delegate: Arc<dyn LoadHandler>) -> LoadHandlerWrapper {
+impl<C: Client> LoadHandlerWrapper<C> {
+    pub(crate) fn new(delegate: Arc<dyn LoadHandler<C>>) -> LoadHandlerWrapper<C> {
         LoadHandlerWrapper { delegate }
-=======
-pub(crate) struct LoadHandlerWrapper<C> where C: Client;
-
-impl<C> LoadHandlerWrapper<C> where C: Client {
-    extern "C" fn loading_state_change(
-        self_: *mut cef_load_handler_t,
-        browser: *mut cef_browser_t,
-        is_loading: std::os::raw::c_int,
-        can_go_back: std::os::raw::c_int,
-        can_go_forward: std::os::raw::c_int,
-    ) {
-        let this = unsafe { RefCounted::<cef_load_handler_t>::make_temp(self_) };
-        (*this).on_loading_state_change(
-            unsafe { &Browser::from_ptr_unchecked(browser) },
-            is_loading != 0,
-            can_go_back != 0,
-            can_go_forward != 0,
-        );
-    }
-    extern "C" fn load_start(
-        self_: *mut cef_load_handler_t,
-        browser: *mut cef_browser_t,
-        frame: *mut cef_frame_t,
-        transition_type: cef_transition_type_t,
-    ) {
-        if let Ok(transition_type) = TransitionType::try_from(transition_type.0) {
-            let this = unsafe { RefCounted::<cef_load_handler_t>::make_temp(self_) };
-            (*this).on_load_start(
-                unsafe { &Browser::from_ptr_unchecked(browser) },
-                unsafe { &Frame::from_ptr_unchecked(frame) },
-                transition_type,
-            );
-        }
->>>>>>> 1aae2bbc
     }
 }
 
-impl std::borrow::Borrow<Arc<dyn LoadHandler>> for LoadHandlerWrapper {
-    fn borrow(&self) -> &Arc<dyn LoadHandler> {
+impl<C: Client> std::borrow::Borrow<Arc<dyn LoadHandler<C>>> for LoadHandlerWrapper<C> {
+    fn borrow(&self) -> &Arc<dyn LoadHandler<C>> {
         &self.delegate
     }
 }
 
-<<<<<<< HEAD
-impl Wrapper for LoadHandlerWrapper {
+impl<C: Client> Wrapper for LoadHandlerWrapper<C> {
     type Cef = cef_load_handler_t;
-    type Inner = dyn LoadHandler;
+    type Inner = dyn LoadHandler<C>;
     fn wrap(self) -> RefCountedPtr<Self::Cef> {
         RefCountedPtr::wrap(
-=======
-    pub(crate) fn new(handler: Box<dyn LoadHandler<C>>) -> *mut cef_load_handler_t {
-        let rc = RefCounted::new(
->>>>>>> 1aae2bbc
             cef_load_handler_t {
                 base: unsafe { std::mem::zeroed() },
                 on_loading_state_change: Some(Self::loading_state_change),
@@ -1168,22 +1111,16 @@
                 on_load_end: Some(Self::load_end),
                 on_load_error: Some(Self::load_error),
             },
-<<<<<<< HEAD
             self,
         )
-=======
-            handler,
-        );
-        unsafe { &mut *rc }.get_cef()
->>>>>>> 1aae2bbc
     }
 }
 
 cef_callback_impl!{
-    impl LoadHandlerWrapper: cef_load_handler_t {
-        fn loading_state_change(
+    impl<C: Client> for LoadHandlerWrapper<C>: cef_load_handler_t {
+        fn loading_state_change<C: Client>(
             &self,
-            browser: Browser: *mut cef_browser_t,
+            browser: Browser<C>: *mut cef_browser_t,
             is_loading: bool: std::os::raw::c_int,
             can_go_back: bool: std::os::raw::c_int,
             can_go_forward: bool: std::os::raw::c_int,
@@ -1195,10 +1132,10 @@
                 can_go_forward,
             );
         }
-        fn load_start(
+        fn load_start<C: Client>(
             &self,
-            browser: Browser: *mut cef_browser_t,
-            frame: Frame: *mut cef_frame_t,
+            browser: Browser<C>: *mut cef_browser_t,
+            frame: Frame<C>: *mut cef_frame_t,
             transition_type: TransitionType: cef_transition_type_t,
         ) {
             self.delegate.on_load_start(
@@ -1207,10 +1144,10 @@
                 transition_type,
             );
         }
-        fn load_end(
+        fn load_end<C: Client>(
             &self,
-            browser: Browser: *mut cef_browser_t,
-            frame: Frame: *mut cef_frame_t,
+            browser: Browser<C>: *mut cef_browser_t,
+            frame: Frame<C>: *mut cef_frame_t,
             http_status_code: std::os::raw::c_int: std::os::raw::c_int,
         ) {
             self.delegate.on_load_end(
@@ -1219,10 +1156,10 @@
                 http_status_code,
             );
         }
-        fn load_error(
+        fn load_error<C: Client>(
             &self,
-            browser: Browser: *mut cef_browser_t,
-            frame: Frame: *mut cef_frame_t,
+            browser: Browser<C>: *mut cef_browser_t,
+            frame: Frame<C>: *mut cef_frame_t,
             error_code: ErrorCode: cef_errorcode_t::Type,
             error_text: &CefString: *const cef_string_t,
             failed_url: &CefString: *const cef_string_t,
