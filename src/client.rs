<<<<<<< HEAD
use cef_sys::{cef_client_t};
use std::sync::Arc;
use crate::{
    refcounted::{RefCountedPtr, Wrapper},
};

/// Implement this trait to provide handler implementations.
pub trait Client: Send + Sync {
    // /// Return the handler for audio rendering events.
    // fn get_audio_handler(&self) -> Option<Box<dyn AudioHandler>> { None }
=======
use cef_sys::{cef_client_t, cef_load_handler_t, cef_browser_t, cef_frame_t, cef_process_id_t, cef_process_message_t};
use std::ptr::null_mut;

use crate::{
    refcounted::{RefCounted},
    load_handler::{LoadHandler, LoadHandlerWrapper},
    process::{ProcessId, ProcessMessage},
    request_handler::RequestHandler,
};

/// Implement this trait to provide handler implementations.
pub trait Client: 'static + Sync + Send {
>>>>>>> 1aae2bbc
    // /// Return the handler for context menus. If no handler is provided the default
    // /// implementation will be used.
    // fn get_context_menu_handler(&self) -> Option<Box<dyn ContextMenuHandler>> { None }
    // /// Return the handler for dialogs. If no handler is provided the default
    // /// implementation will be used.
    // fn get_dialog_handler(&self) -> Option<Box<dyn DialogHandler>> { None }
    // /// Return the handler for browser display state events.
    // fn get_display_handler(&self) -> Option<Box<dyn DisplayHandler>> { None }
    // /// Return the handler for download events. If no handler is returned downloads
    // /// will not be allowed.
    // fn get_download_handler(&self) -> Option<Box<dyn DownloadHandler>> { None }
    // /// Return the handler for drag events.
    // fn get_drag_handler(&self) -> Option<Box<dyn DragHandler>> { None }
    // /// Return the handler for find result events.
    // fn get_find_handler(&self) -> Option<Box<dyn FindHandler>> { None }
    // /// Return the handler for focus events.
    // fn get_focus_handler(&self) -> Option<Box<dyn FocusHandler>> { None }
    // /// Return the handler for JavaScript dialogs. If no handler is provided the
    // /// default implementation will be used.
    // fn get_jsdialog_handler(&self) -> Option<Box<dyn JsDialogHandler>> { None }
    // /// Return the handler for keyboard events.
    // fn get_keyboard_handler(&self) -> Option<Box<dyn KeyboardHandler>> { None }
    // /// Return the handler for browser life span events.
    // fn get_life_span_handler(&self) -> Option<Box<dyn LifeSpanHandler>> { None }
    /// Return the handler for browser load status events.
    fn get_load_handler(&self) -> Option<Box<dyn LoadHandler<Self>>> { None }
    // /// Return the handler for off-screen rendering events.
    // fn get_render_handler(&self) -> Option<Box<dyn RenderHandler>> { None }
    /// Return the handler for browser request events.
    fn get_request_handler(&self) -> Option<Box<dyn RequestHandler>> { None }
    /// Called when a new message is received from a different process. Return true
    /// if the message was handled or false otherwise.
    fn on_process_message_received(&self, browser: &Browser<Self>, frame: &Frame<Self>, process_id: ProcessId, message: &ProcessMessage) -> bool { false }
}

<<<<<<< HEAD
pub(crate) struct ClientWrapper {
    delegate: Arc<dyn Client>,
}

impl std::borrow::Borrow<Arc<dyn Client>> for ClientWrapper {
    fn borrow(&self) -> &Arc<dyn Client> {
        &self.delegate
    }
}

impl Wrapper for ClientWrapper {
    type Cef = cef_client_t;
    type Inner = dyn Client;
    fn wrap(self) -> RefCountedPtr<Self::Cef> {
        RefCountedPtr::wrap(
=======
pub(crate) struct ClientWrapper<C> where C: Client {
    delegate: C,
    load_handler: Option<Box<dyn LoadHandler<Self>>>,
}

impl<C> ClientWrapper<C> where C: Client {
    pub(crate) fn wrap(delegate: C) -> *mut cef_client_t {
        let rc = RefCounted::new(
>>>>>>> 1aae2bbc
            cef_client_t {
                base: unsafe { std::mem::zeroed() },
                get_load_handler: Some(Self::get_load_handler),
                on_process_message_received: Some(Self::process_message_received),
                ..unsafe { std::mem::zeroed() }
            },
<<<<<<< HEAD
            self,
        )
    }
}

impl ClientWrapper {
    pub(crate) fn new<C: Client + 'static>(delegate: C) -> ClientWrapper {
        ClientWrapper {
            delegate: Arc::new(delegate),
        }
=======
            Self {
                delegate,
                load_handler: None,
            },
        );
        unsafe { &mut *rc }.get_cef()
>>>>>>> 1aae2bbc
    }
}

cef_callback_impl! {
    impl ClientWrapper<C>: cef_client_t {
        fn get_load_handler(&mut self) -> *mut cef_load_handler_t {
            let load_handler = self.delegate.get_load_handler();
            if let Some(load_handler) = load_handler {
                self.load_handler.replace(load_handler);
            } else {
                self.load_handler.take();
            }

            load_handler.map(LoadHandlerWrapper::wrap).unwrap_or_else(null_mut)
        }
        fn process_message_received(&mut self,
            browser       : Browser<C>    : *mut cef_browser_t,
            frame         : Frame<C>      : *mut cef_frame_t,
            source_process: ProcessId     : cef_process_id_t,
            message       : ProcessMessage: *mut cef_process_message_t
        ) -> std::os::raw::c_int {
            self.delegate.on_process_message_received(&browser, &frame, source_process, &message) as std::os::raw::c_int
        }
    }
}<|MERGE_RESOLUTION|>--- conflicted
+++ resolved
@@ -1,28 +1,19 @@
-<<<<<<< HEAD
-use cef_sys::{cef_client_t};
-use std::sync::Arc;
-use crate::{
-    refcounted::{RefCountedPtr, Wrapper},
-};
-
-/// Implement this trait to provide handler implementations.
-pub trait Client: Send + Sync {
-    // /// Return the handler for audio rendering events.
-    // fn get_audio_handler(&self) -> Option<Box<dyn AudioHandler>> { None }
-=======
 use cef_sys::{cef_client_t, cef_load_handler_t, cef_browser_t, cef_frame_t, cef_process_id_t, cef_process_message_t};
-use std::ptr::null_mut;
+use std::{ptr::null_mut, sync::Arc};
 
 use crate::{
-    refcounted::{RefCounted},
+    browser::Browser,
+    frame::Frame,
+    refcounted::{RefCountedPtr, Wrapper},
     load_handler::{LoadHandler, LoadHandlerWrapper},
     process::{ProcessId, ProcessMessage},
     request_handler::RequestHandler,
 };
 
 /// Implement this trait to provide handler implementations.
-pub trait Client: 'static + Sync + Send {
->>>>>>> 1aae2bbc
+pub trait Client: 'static + Send + Sync {
+    // /// Return the handler for audio rendering events.
+    // fn get_audio_handler(&self) -> Option<Box<dyn AudioHandler>> { None }
     // /// Return the handler for context menus. If no handler is provided the default
     // /// implementation will be used.
     // fn get_context_menu_handler(&self) -> Option<Box<dyn ContextMenuHandler>> { None }
@@ -48,73 +39,48 @@
     // /// Return the handler for browser life span events.
     // fn get_life_span_handler(&self) -> Option<Box<dyn LifeSpanHandler>> { None }
     /// Return the handler for browser load status events.
-    fn get_load_handler(&self) -> Option<Box<dyn LoadHandler<Self>>> { None }
+    fn get_load_handler(&self) -> Option<Arc<dyn LoadHandler<Self>>> { None }
     // /// Return the handler for off-screen rendering events.
     // fn get_render_handler(&self) -> Option<Box<dyn RenderHandler>> { None }
     /// Return the handler for browser request events.
-    fn get_request_handler(&self) -> Option<Box<dyn RequestHandler>> { None }
+    fn get_request_handler(&self) -> Option<Arc<dyn RequestHandler<Self>>> { None }
     /// Called when a new message is received from a different process. Return true
     /// if the message was handled or false otherwise.
-    fn on_process_message_received(&self, browser: &Browser<Self>, frame: &Frame<Self>, process_id: ProcessId, message: &ProcessMessage) -> bool { false }
+    fn on_process_message_received(&self, browser: Browser<Self>, frame: Frame<Self>, process_id: ProcessId, message: ProcessMessage) -> bool { false }
 }
 
-<<<<<<< HEAD
-pub(crate) struct ClientWrapper {
-    delegate: Arc<dyn Client>,
-}
-
-impl std::borrow::Borrow<Arc<dyn Client>> for ClientWrapper {
-    fn borrow(&self) -> &Arc<dyn Client> {
-        &self.delegate
-    }
-}
-
-impl Wrapper for ClientWrapper {
-    type Cef = cef_client_t;
-    type Inner = dyn Client;
-    fn wrap(self) -> RefCountedPtr<Self::Cef> {
-        RefCountedPtr::wrap(
-=======
 pub(crate) struct ClientWrapper<C> where C: Client {
     delegate: C,
     load_handler: Option<Box<dyn LoadHandler<Self>>>,
 }
 
-impl<C> ClientWrapper<C> where C: Client {
-    pub(crate) fn wrap(delegate: C) -> *mut cef_client_t {
-        let rc = RefCounted::new(
->>>>>>> 1aae2bbc
+impl<C> Wrapper for ClientWrapper<C> where C: Client {
+    type Cef = cef_client_t;
+    type Inner = C;
+    fn wrap(self) -> RefCountedPtr<Self::Cef> {
+        RefCountedPtr::wrap(
             cef_client_t {
                 base: unsafe { std::mem::zeroed() },
                 get_load_handler: Some(Self::get_load_handler),
                 on_process_message_received: Some(Self::process_message_received),
                 ..unsafe { std::mem::zeroed() }
             },
-<<<<<<< HEAD
             self,
         )
     }
 }
 
-impl ClientWrapper {
-    pub(crate) fn new<C: Client + 'static>(delegate: C) -> ClientWrapper {
+impl<C: Client> ClientWrapper<C> {
+    pub(crate) fn new(delegate: C) -> ClientWrapper<C> {
         ClientWrapper {
             delegate: Arc::new(delegate),
         }
-=======
-            Self {
-                delegate,
-                load_handler: None,
-            },
-        );
-        unsafe { &mut *rc }.get_cef()
->>>>>>> 1aae2bbc
     }
 }
 
 cef_callback_impl! {
-    impl ClientWrapper<C>: cef_client_t {
-        fn get_load_handler(&mut self) -> *mut cef_load_handler_t {
+    impl<C: Client> for ClientWrapper<C>: cef_client_t {
+        fn get_load_handler<C: Client>(&self) -> *mut cef_load_handler_t {
             let load_handler = self.delegate.get_load_handler();
             if let Some(load_handler) = load_handler {
                 self.load_handler.replace(load_handler);
@@ -124,10 +90,11 @@
 
             load_handler.map(LoadHandlerWrapper::wrap).unwrap_or_else(null_mut)
         }
-        fn process_message_received(&mut self,
+        fn process_message_received<C: Client>(
+            &self,
             browser       : Browser<C>    : *mut cef_browser_t,
             frame         : Frame<C>      : *mut cef_frame_t,
-            source_process: ProcessId     : cef_process_id_t,
+            source_process: ProcessId     : cef_process_id_t::Type,
             message       : ProcessMessage: *mut cef_process_message_t
         ) -> std::os::raw::c_int {
             self.delegate.on_process_message_received(&browser, &frame, source_process, &message) as std::os::raw::c_int
