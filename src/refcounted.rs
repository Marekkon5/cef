--- conflicted
+++ resolved
@@ -8,14 +8,11 @@
     sync::Arc,
 };
 
-<<<<<<< HEAD
-=======
 use crate::{
     client::Client,
     image::Image,
     navigation::NavigationEntry,
 };
->>>>>>> 1aae2bbc
 
 
 /// # Safety
@@ -28,12 +25,8 @@
     fn base_mut(&mut self) -> &mut cef_base_ref_counted_t;
 }
 
-pub(crate) trait RefCounterWrapped: RefCounter {
-    type Wrapper: Wrapper<Cef=Self>;
-}
-
-pub(crate) trait Wrapper: Sized {
-    type Cef: RefCounterWrapped<Wrapper=Self>;
+pub(crate) trait Wrapper: Sized + Send + Sync {
+    type Cef: RefCounter;
     type Inner: ?Sized;
     fn wrap(self) -> RefCountedPtr<Self::Cef>;
 }
@@ -49,32 +42,6 @@
             }
         }
     };
-    ($cef:ident = $rust:ty) => {
-        unsafe impl RefCounter for cef_sys::$cef {
-            fn base(&self) -> &cef_base_ref_counted_t {
-                &self.base
-            }
-            fn base_mut(&mut self) -> &mut cef_base_ref_counted_t {
-                &mut self.base
-            }
-        }
-        impl RefCounterWrapped for cef_sys::$cef {
-            type Wrapper = $rust;
-        }
-    };
-    ($cef:ident = $rust:ty where $traitname:ident: $trait:path) => {
-        unsafe impl RefCounter for cef_sys::$cef {
-            fn base(&self) -> &cef_base_ref_counted_t {
-                &self.base
-            }
-            fn base_mut(&mut self) -> &mut cef_base_ref_counted_t {
-                &mut self.base
-            }
-        }
-        impl<$traitname> RefCounterWrapped for cef_sys::$cef where $traitname: $trait {
-            type Wrapper = $rust;
-        }
-    };
 }
 
 #[repr(transparent)]
@@ -82,23 +49,18 @@
     cef: NonNull<C>,
 }
 
-pub(crate) struct RefCountedPtrCache<C>
-    where C: RefCounterWrapped,
-          C::Wrapper: Borrow<Arc<<C::Wrapper as Wrapper>::Inner>>
+pub(crate) struct RefCountedPtrCache<W>
+    where W: Wrapper + Borrow<Arc<<W as Wrapper>::Inner>>,
 {
-    pub ptr: RefCountedPtr<C>,
-    pub arc: Arc<<C::Wrapper as Wrapper>::Inner>,
+    pub ptr: RefCountedPtr<W::Cef>,
+    pub arc: Arc<W::Inner>,
 }
 
 unsafe impl<C: RefCounter> Send for RefCountedPtr<C> {}
 unsafe impl<C: RefCounter> Sync for RefCountedPtr<C> {}
 
 impl<C: RefCounter> RefCountedPtr<C> {
-    pub(crate) fn wrap(cefobj: C, object: C::Wrapper) -> RefCountedPtr<C>
-    where
-        C: RefCounterWrapped,
-        C::Wrapper: Send + Sync,
-    {
+    pub(crate) fn wrap<W: Wrapper<Cef=C>>(cefobj: C, object: W) -> RefCountedPtr<C> {
         unsafe { RefCountedPtr::from_ptr_unchecked(RefCounted::new(cefobj, object) as *mut C) }
     }
 
@@ -130,18 +92,17 @@
     }
 }
 
-impl<C> RefCountedPtrCache<C>
-    where C: RefCounterWrapped,
-          C::Wrapper: Borrow<Arc<<C::Wrapper as Wrapper>::Inner>>
+impl<W> RefCountedPtrCache<W>
+    where W: Wrapper + Borrow<Arc<<W as Wrapper>::Inner>>,
 {
-    pub fn new(wrapper: C::Wrapper) -> Self {
+    pub fn new(wrapper: W) -> Self {
         RefCountedPtrCache {
             arc: wrapper.borrow().clone(),
             ptr: wrapper.wrap(),
         }
     }
 
-    pub fn get_ptr_or_rewrap(&mut self, wrapper: C::Wrapper) -> RefCountedPtr<C> {
+    pub fn get_ptr_or_rewrap(&mut self, wrapper: W) -> RefCountedPtr<W::Cef> {
         if !Arc::ptr_eq(&self.arc, wrapper.borrow()) {
             self.arc = wrapper.borrow().clone();
             self.ptr = wrapper.wrap();
@@ -153,25 +114,25 @@
 macro_rules! ref_counted_ptr {
     (
         $(#[$meta:meta])*
-        $vis:vis struct $Struct:ident(*mut $cef:ident);
+        $vis:vis struct $Struct:ident$(<$($generic:ident $(: $bound:path)?),+>)?(*mut $cef:ident);
     ) => {
         $(#[$meta])*
         #[repr(transparent)]
-        $vis struct $Struct(crate::refcounted::RefCountedPtr<cef_sys::$cef>);
-
-        unsafe impl Send for $Struct {}
-        unsafe impl Sync for $Struct {}
-
-        impl $Struct {
-            pub(crate) unsafe fn from_ptr_add_ref(ptr: *mut $cef) -> Option<$Struct> {
+        $vis struct $Struct$(<$($generic $(: $bound)?),+>)?(crate::refcounted::RefCountedPtr<cef_sys::$cef>);
+
+        unsafe impl$(<$($generic $(: $bound)?),+>)? Send for $Struct$(<$($generic),+>)? {}
+        unsafe impl$(<$($generic $(: $bound)?),+>)? Sync for $Struct$(<$($generic),+>)? {}
+
+        impl$(<$($generic $(: $bound)?),+>)? $Struct$(<$($generic),+>)? {
+            pub(crate) unsafe fn from_ptr_add_ref(ptr: *mut $cef) -> Option<Self> {
                 crate::refcounted::RefCountedPtr::from_ptr_add_ref(ptr).map(Self)
             }
 
-            pub(crate) unsafe fn from_ptr(ptr: *mut $cef) -> Option<$Struct> {
+            pub(crate) unsafe fn from_ptr(ptr: *mut $cef) -> Option<Self> {
                 crate::refcounted::RefCountedPtr::from_ptr(ptr).map(Self)
             }
 
-            pub(crate) unsafe fn from_ptr_unchecked(ptr: *mut $cef) -> $Struct {
+            pub(crate) unsafe fn from_ptr_unchecked(ptr: *mut $cef) -> Self {
                 Self(crate::refcounted::RefCountedPtr::from_ptr_unchecked(ptr))
             }
 
@@ -226,35 +187,27 @@
 // It might sound like a hack, but I think that CEF assumes that you do it like this. It's a C API after all.
 
 #[repr(C)]
-pub(crate) struct RefCounted<C: RefCounterWrapped>
-    where C::Wrapper: Send + Sync
-{
-    cefobj: C,
-    object: C::Wrapper,
-}
-
-
-unsafe impl<C: RefCounterWrapped> Sync for RefCounted<C>
-    where C::Wrapper: Send + Sync
-{}
-unsafe impl<C: RefCounterWrapped> Send for RefCounted<C>
-    where C::Wrapper: Send + Sync
-{}
-
-impl<C: RefCounterWrapped> RefCounted<C>
-    where C::Wrapper: Send + Sync
-{
-    pub(crate) unsafe fn wrapper<'a>(ptr: *mut C) -> &'a C::Wrapper {
-        &(*(ptr as *const C as *const Self)).object
-    }
-
-    pub(crate) unsafe fn to_arc(ptr: *mut C) -> ManuallyDrop<Arc<Self>> {
+pub(crate) struct RefCounted<W: Wrapper> {
+    cefobj: W::Cef,
+    object: W,
+}
+
+
+unsafe impl<W: Wrapper> Sync for RefCounted<W> {}
+unsafe impl<W: Wrapper> Send for RefCounted<W> {}
+
+impl<W: Wrapper> RefCounted<W> {
+    pub(crate) unsafe fn wrapper<'a>(ptr: *mut W::Cef) -> &'a W {
+        &(*(ptr as *const W::Cef as *const Self)).object
+    }
+
+    pub(crate) unsafe fn to_arc(ptr: *mut W::Cef) -> ManuallyDrop<Arc<Self>> {
         ManuallyDrop::new(Arc::from_raw(ptr as *mut Self))
     }
 
-    pub(crate) fn new(mut cefobj: C, object: C::Wrapper) -> *mut Self {
+    pub(crate) fn new(mut cefobj: W::Cef, object: W) -> *mut Self {
         *cefobj.base_mut() = cef_base_ref_counted_t {
-            size: std::mem::size_of::<C>(),
+            size: std::mem::size_of::<W::Cef>(),
             add_ref: Some(Self::add_ref),
             release: Some(Self::release),
             has_one_ref: Some(Self::has_one_ref),
@@ -270,59 +223,47 @@
     }
 
     pub(crate) extern "C" fn add_ref(ref_counted: *mut cef_base_ref_counted_t) {
-        let this = unsafe { Self::to_arc(ref_counted as *mut C) };
+        let this = unsafe { Self::to_arc(ref_counted as *mut W::Cef) };
         let _: ManuallyDrop<Arc<Self>> = this.clone();
     }
     pub(crate) extern "C" fn release(ref_counted: *mut cef_base_ref_counted_t) -> c_int {
-        let this: Arc<Self> = ManuallyDrop::into_inner(unsafe { Self::to_arc(ref_counted as *mut C) });
+        let this: Arc<Self> = ManuallyDrop::into_inner(unsafe { Self::to_arc(ref_counted as *mut W::Cef) });
         (Arc::strong_count(&this) > 1) as c_int
     }
     extern "C" fn has_one_ref(ref_counted: *mut cef_base_ref_counted_t) -> c_int {
-        let this = unsafe { Self::to_arc(ref_counted as *mut C) };
+        let this = unsafe { Self::to_arc(ref_counted as *mut W::Cef) };
         (Arc::strong_count(&this) == 1) as c_int
     }
     extern "C" fn has_at_least_one_ref(ref_counted: *mut cef_base_ref_counted_t) -> c_int {
-        let this = unsafe { Self::to_arc(ref_counted as *mut C) };
+        let this = unsafe { Self::to_arc(ref_counted as *mut W::Cef) };
         (Arc::strong_count(&this) >= 1) as c_int
     }
 
 }
 
-ref_counter!(cef_app_t = crate::app::AppWrapper);
-ref_counter!(
-    cef_browser_process_handler_t = crate::browser_process_handler::BrowserProcessHandlerWrapper
-);
-<<<<<<< HEAD
-ref_counter!(cef_client_t = crate::client::ClientWrapper);
-ref_counter!(cef_domvisitor_t = crate::dom::DOMVisitorWrapper);
-ref_counter!(cef_run_file_dialog_callback_t = crate::file_dialog::RunFileDialogCallbackWrapper);
-ref_counter!(cef_load_handler_t = crate::load_handler::LoadHandlerWrapper);
-=======
-ref_counter!(cef_client_t = crate::client::ClientWrapper<C> where C: Client);
-ref_counter!(cef_domvisitor_t = Box<dyn crate::dom::DOMVisitor>);
-ref_counter!(cef_run_file_dialog_callback_t = Option<Box<dyn FnOnce(usize, Option<Vec<String>>)>>);
-ref_counter!(cef_load_handler_t = Box<dyn crate::load_handler::LoadHandler<C>> where C: Client);
->>>>>>> 1aae2bbc
-ref_counter!(
-    cef_render_process_handler_t = crate::render_process_handler::RenderProcessHandlerWrapper
-);
-ref_counter!(
-    cef_request_context_handler_t = crate::request_context::RequestContextHandlerWrapper
-);
-ref_counter!(
-    cef_resource_bundle_handler_t = crate::resource_bundle_handler::ResourceBundleHandlerWrapper
-);
-ref_counter!(
-    cef_resource_request_handler_t = crate::resource_request_handler::ResourceRequestHandlerWrapper
-);
-ref_counter!(cef_string_visitor_t = crate::string::StringVisitorWrapper);
-ref_counter!(cef_urlrequest_client_t = crate::url_request::URLRequestClientWrapper);
-ref_counter!(cef_cookie_access_filter_t = crate::url_request::CookieAccessFilterWrapper);
-ref_counter!(cef_response_filter_t = crate::url_request::ResponseFilterWrapper);
-ref_counter!(cef_resource_handler_t = crate::url_request::ResourceHandlerWrapper);
-ref_counter!(cef_download_image_callback_t = crate::browser_host::DownloadImageCallbackWrapper);
-ref_counter!(cef_pdf_print_callback_t = crate::browser_host::PDFPrintCallbackWrapper);
-ref_counter!(cef_navigation_entry_visitor_t = crate::browser_host::NavigationEntryVisitorWrapper);
+ref_counter!(cef_app_t);
+ref_counter!(cef_browser_process_handler_t);
+ref_counter!(cef_client_t);
+ref_counter!(cef_domvisitor_t);
+ref_counter!(cef_run_file_dialog_callback_t);
+ref_counter!(cef_load_handler_t);
+ref_counter!(cef_render_process_handler_t);
+ref_counter!(cef_request_context_handler_t);
+ref_counter!(cef_resource_bundle_handler_t);
+ref_counter!(cef_resource_request_handler_t);
+ref_counter!(cef_string_visitor_t);
+ref_counter!(cef_urlrequest_client_t);
+ref_counter!(cef_cookie_access_filter_t);
+ref_counter!(cef_response_filter_t);
+ref_counter!(cef_resource_handler_t);
+ref_counter!(cef_download_image_callback_t);
+ref_counter!(cef_pdf_print_callback_t);
+ref_counter!(cef_navigation_entry_visitor_t);
+ref_counter!(cef_task_runner_t);
+ref_counter!(cef_v8handler_t);
+ref_counter!(cef_v8accessor_t);
+ref_counter!(cef_v8interceptor_t);
+ref_counter!(cef_v8array_buffer_release_callback_t);
 ref_counter!(cef_command_line_t);
 ref_counter!(cef_value_t);
 ref_counter!(cef_binary_value_t);
@@ -361,13 +302,8 @@
 ref_counter!(_cef_print_job_callback_t);
 ref_counter!(cef_print_handler_t);
 ref_counter!(_cef_task_t);
-ref_counter!(cef_task_runner_t = Option<Box<dyn FnOnce() + Send>>);
 ref_counter!(cef_v8context_t);
-ref_counter!(cef_v8handler_t = Box<dyn Fn(&str, &mut crate::v8context::V8Value, &[&mut crate::v8context::V8Value]) -> Result<crate::v8context::V8Value, String> + 'static>);
-ref_counter!(cef_v8accessor_t = Box<dyn crate::v8context::V8Accessor>);
-ref_counter!(cef_v8interceptor_t = Box<dyn crate::v8context::V8Interceptor>);
 ref_counter!(cef_v8exception_t);
-ref_counter!(cef_v8array_buffer_release_callback_t = Option<Box<dyn FnOnce(*mut u8) + 'static>>);
 ref_counter!(cef_v8value_t);
 ref_counter!(cef_v8stack_trace_t);
 ref_counter!(cef_v8stack_frame_t);
